--- conflicted
+++ resolved
@@ -65,16 +65,7 @@
 // RemoteAddr. RemoteAddr _must_ be called non-concurrently before calling Read
 // on accepted conns as the HAProxy proxy protocol header reading logic sets
 // SetReadDeadline and performs a Read.
-<<<<<<< HEAD
-func Listen(tcpListener net.Listener) (*Listener, error) {
-=======
-func Listen(address string) (net.Listener, error) {
-
-	tcpListener, err := net.Listen("tcp", address)
-	if err != nil {
-		return nil, errors.Trace(err)
-	}
->>>>>>> d39c1a83
+func Listen(tcpListener net.Listener) (net.Listener, error) {
 
 	// Setting a timeout ensures that reading the proxy protocol
 	// header completes or times out and RemoteAddr will not block. See:
