// !$*UTF8*$!
{
	archiveVersion = 1;
	classes = {
	};
	objectVersion = 46;
	objects = {

/* Begin PBXBuildFile section */
		4E89F7FE1E2ED3CE00005F4C /* LookupIPv6.c in Sources */ = {isa = PBXBuildFile; fileRef = 4E89F7FC1E2ED3CE00005F4C /* LookupIPv6.c */; };
		4E89F7FF1E2ED3CE00005F4C /* LookupIPv6.h in Headers */ = {isa = PBXBuildFile; fileRef = 4E89F7FD1E2ED3CE00005F4C /* LookupIPv6.h */; };
		660E0B7A1E2D6EB6002BF5D4 /* Psi in Frameworks */ = {isa = PBXBuildFile; fileRef = 660E0B791E2D6EB6002BF5D4 /* Psi */; };
		662659271DD270E900872F6C /* Reachability.h in Headers */ = {isa = PBXBuildFile; fileRef = 662659251DD270E900872F6C /* Reachability.h */; settings = {ATTRIBUTES = (Public, ); }; };
		662659281DD270E900872F6C /* Reachability.m in Sources */ = {isa = PBXBuildFile; fileRef = 662659261DD270E900872F6C /* Reachability.m */; };
		6685BDCA1E2E882800F0E414 /* Psi.h in Headers */ = {isa = PBXBuildFile; fileRef = 6685BDC61E2E882800F0E414 /* Psi.h */; };
		6685BDCB1E2E882800F0E414 /* ref.h in Headers */ = {isa = PBXBuildFile; fileRef = 6685BDC71E2E882800F0E414 /* ref.h */; };
		6685BDCD1E2E88A200F0E414 /* Psi-meta.h in Headers */ = {isa = PBXBuildFile; fileRef = 6685BDCC1E2E88A200F0E414 /* Psi-meta.h */; };
		6685BDD41E2EBB1000F0E414 /* GoPsi.objc.h in Headers */ = {isa = PBXBuildFile; fileRef = 6685BDD21E2EBB1000F0E414 /* GoPsi.objc.h */; };
		6685BDD51E2EBB1000F0E414 /* Universe.objc.h in Headers */ = {isa = PBXBuildFile; fileRef = 6685BDD31E2EBB1000F0E414 /* Universe.objc.h */; };
		66BDB02A1DA6BFCC0079384C /* PsiphonTunnel.framework in Frameworks */ = {isa = PBXBuildFile; fileRef = 66BDB0201DA6BFCC0079384C /* PsiphonTunnel.framework */; };
		66BDB02F1DA6BFCC0079384C /* PsiphonTunnelTests.m in Sources */ = {isa = PBXBuildFile; fileRef = 66BDB02E1DA6BFCC0079384C /* PsiphonTunnelTests.m */; };
		66BDB0311DA6BFCC0079384C /* PsiphonTunnel.h in Headers */ = {isa = PBXBuildFile; fileRef = 66BDB0231DA6BFCC0079384C /* PsiphonTunnel.h */; settings = {ATTRIBUTES = (Public, ); }; };
		66BDB03E1DA6C79E0079384C /* rootCAs.txt in Resources */ = {isa = PBXBuildFile; fileRef = 66BDB03D1DA6C79E0079384C /* rootCAs.txt */; };
		66BDB0441DA6C7DD0079384C /* PsiphonTunnel.m in Sources */ = {isa = PBXBuildFile; fileRef = 66BDB0431DA6C7DD0079384C /* PsiphonTunnel.m */; };
		66BDB05A1DC26CCC0079384C /* SBJson4.h in Headers */ = {isa = PBXBuildFile; fileRef = 66BDB04B1DC26CCC0079384C /* SBJson4.h */; };
		66BDB05B1DC26CCC0079384C /* SBJson4Parser.h in Headers */ = {isa = PBXBuildFile; fileRef = 66BDB04C1DC26CCC0079384C /* SBJson4Parser.h */; };
		66BDB05C1DC26CCC0079384C /* SBJson4Parser.m in Sources */ = {isa = PBXBuildFile; fileRef = 66BDB04D1DC26CCC0079384C /* SBJson4Parser.m */; };
		66BDB05D1DC26CCC0079384C /* SBJson4StreamParser.h in Headers */ = {isa = PBXBuildFile; fileRef = 66BDB04E1DC26CCC0079384C /* SBJson4StreamParser.h */; };
		66BDB05E1DC26CCC0079384C /* SBJson4StreamParser.m in Sources */ = {isa = PBXBuildFile; fileRef = 66BDB04F1DC26CCC0079384C /* SBJson4StreamParser.m */; };
		66BDB05F1DC26CCC0079384C /* SBJson4StreamParserState.h in Headers */ = {isa = PBXBuildFile; fileRef = 66BDB0501DC26CCC0079384C /* SBJson4StreamParserState.h */; };
		66BDB0601DC26CCC0079384C /* SBJson4StreamParserState.m in Sources */ = {isa = PBXBuildFile; fileRef = 66BDB0511DC26CCC0079384C /* SBJson4StreamParserState.m */; };
		66BDB0611DC26CCC0079384C /* SBJson4StreamTokeniser.h in Headers */ = {isa = PBXBuildFile; fileRef = 66BDB0521DC26CCC0079384C /* SBJson4StreamTokeniser.h */; };
		66BDB0621DC26CCC0079384C /* SBJson4StreamTokeniser.m in Sources */ = {isa = PBXBuildFile; fileRef = 66BDB0531DC26CCC0079384C /* SBJson4StreamTokeniser.m */; };
		66BDB0631DC26CCC0079384C /* SBJson4StreamWriter.h in Headers */ = {isa = PBXBuildFile; fileRef = 66BDB0541DC26CCC0079384C /* SBJson4StreamWriter.h */; };
		66BDB0641DC26CCC0079384C /* SBJson4StreamWriter.m in Sources */ = {isa = PBXBuildFile; fileRef = 66BDB0551DC26CCC0079384C /* SBJson4StreamWriter.m */; };
		66BDB0651DC26CCC0079384C /* SBJson4StreamWriterState.h in Headers */ = {isa = PBXBuildFile; fileRef = 66BDB0561DC26CCC0079384C /* SBJson4StreamWriterState.h */; };
		66BDB0661DC26CCC0079384C /* SBJson4StreamWriterState.m in Sources */ = {isa = PBXBuildFile; fileRef = 66BDB0571DC26CCC0079384C /* SBJson4StreamWriterState.m */; };
		66BDB0671DC26CCC0079384C /* SBJson4Writer.h in Headers */ = {isa = PBXBuildFile; fileRef = 66BDB0581DC26CCC0079384C /* SBJson4Writer.h */; };
		66BDB0681DC26CCC0079384C /* SBJson4Writer.m in Sources */ = {isa = PBXBuildFile; fileRef = 66BDB0591DC26CCC0079384C /* SBJson4Writer.m */; };
/* End PBXBuildFile section */

/* Begin PBXContainerItemProxy section */
		66BDB02B1DA6BFCC0079384C /* PBXContainerItemProxy */ = {
			isa = PBXContainerItemProxy;
			containerPortal = 66BDB0171DA6BFCC0079384C /* Project object */;
			proxyType = 1;
			remoteGlobalIDString = 66BDB01F1DA6BFCC0079384C;
			remoteInfo = PsiphonTunnel;
		};
/* End PBXContainerItemProxy section */

/* Begin PBXCopyFilesBuildPhase section */
		66BDB0481DA6D6FA0079384C /* CopyFiles */ = {
			isa = PBXCopyFilesBuildPhase;
			buildActionMask = 2147483647;
			dstPath = "";
			dstSubfolderSpec = 10;
			files = (
			);
			runOnlyForDeploymentPostprocessing = 0;
		};
/* End PBXCopyFilesBuildPhase section */

/* Begin PBXFileReference section */
		4E89F7FC1E2ED3CE00005F4C /* LookupIPv6.c */ = {isa = PBXFileReference; fileEncoding = 4; lastKnownFileType = sourcecode.c.c; path = LookupIPv6.c; sourceTree = "<group>"; };
		4E89F7FD1E2ED3CE00005F4C /* LookupIPv6.h */ = {isa = PBXFileReference; fileEncoding = 4; lastKnownFileType = sourcecode.c.h; path = LookupIPv6.h; sourceTree = "<group>"; };
		660E0B791E2D6EB6002BF5D4 /* Psi */ = {isa = PBXFileReference; lastKnownFileType = archive.ar; name = Psi; path = PsiphonTunnel/Psi.framework/Versions/A/Psi; sourceTree = "<group>"; };
		662659251DD270E900872F6C /* Reachability.h */ = {isa = PBXFileReference; fileEncoding = 4; lastKnownFileType = sourcecode.c.h; path = Reachability.h; sourceTree = "<group>"; };
		662659261DD270E900872F6C /* Reachability.m */ = {isa = PBXFileReference; fileEncoding = 4; lastKnownFileType = sourcecode.c.objc; path = Reachability.m; sourceTree = "<group>"; };
		6685BDC61E2E882800F0E414 /* Psi.h */ = {isa = PBXFileReference; fileEncoding = 4; lastKnownFileType = sourcecode.c.h; name = Psi.h; path = PsiphonTunnel/Psi.framework/Versions/A/Headers/Psi.h; sourceTree = "<group>"; };
		6685BDC71E2E882800F0E414 /* ref.h */ = {isa = PBXFileReference; fileEncoding = 4; lastKnownFileType = sourcecode.c.h; name = ref.h; path = PsiphonTunnel/Psi.framework/Versions/A/Headers/ref.h; sourceTree = "<group>"; };
		6685BDCC1E2E88A200F0E414 /* Psi-meta.h */ = {isa = PBXFileReference; fileEncoding = 4; lastKnownFileType = sourcecode.c.h; name = "Psi-meta.h"; path = "PsiphonTunnel/Psi-meta.h"; sourceTree = "<group>"; };
		6685BDD21E2EBB1000F0E414 /* GoPsi.objc.h */ = {isa = PBXFileReference; fileEncoding = 4; lastKnownFileType = sourcecode.c.h; name = GoPsi.objc.h; path = PsiphonTunnel/Psi.framework/Versions/A/Headers/GoPsi.objc.h; sourceTree = "<group>"; };
		6685BDD31E2EBB1000F0E414 /* Universe.objc.h */ = {isa = PBXFileReference; fileEncoding = 4; lastKnownFileType = sourcecode.c.h; name = Universe.objc.h; path = PsiphonTunnel/Psi.framework/Versions/A/Headers/Universe.objc.h; sourceTree = "<group>"; };
		66BDB0201DA6BFCC0079384C /* PsiphonTunnel.framework */ = {isa = PBXFileReference; explicitFileType = wrapper.framework; includeInIndex = 0; path = PsiphonTunnel.framework; sourceTree = BUILT_PRODUCTS_DIR; };
		66BDB0231DA6BFCC0079384C /* PsiphonTunnel.h */ = {isa = PBXFileReference; lastKnownFileType = sourcecode.c.h; path = PsiphonTunnel.h; sourceTree = "<group>"; };
		66BDB0241DA6BFCC0079384C /* Info.plist */ = {isa = PBXFileReference; lastKnownFileType = text.plist.xml; path = Info.plist; sourceTree = "<group>"; };
		66BDB0291DA6BFCC0079384C /* PsiphonTunnelTests.xctest */ = {isa = PBXFileReference; explicitFileType = wrapper.cfbundle; includeInIndex = 0; path = PsiphonTunnelTests.xctest; sourceTree = BUILT_PRODUCTS_DIR; };
		66BDB02E1DA6BFCC0079384C /* PsiphonTunnelTests.m */ = {isa = PBXFileReference; lastKnownFileType = sourcecode.c.objc; path = PsiphonTunnelTests.m; sourceTree = "<group>"; };
		66BDB0301DA6BFCC0079384C /* Info.plist */ = {isa = PBXFileReference; lastKnownFileType = text.plist.xml; path = Info.plist; sourceTree = "<group>"; };
		66BDB03D1DA6C79E0079384C /* rootCAs.txt */ = {isa = PBXFileReference; fileEncoding = 4; lastKnownFileType = text; name = rootCAs.txt; path = PsiphonTunnel/rootCAs.txt; sourceTree = "<group>"; };
		66BDB0431DA6C7DD0079384C /* PsiphonTunnel.m */ = {isa = PBXFileReference; fileEncoding = 4; lastKnownFileType = sourcecode.c.objc; path = PsiphonTunnel.m; sourceTree = "<group>"; };
		66BDB04B1DC26CCC0079384C /* SBJson4.h */ = {isa = PBXFileReference; fileEncoding = 4; lastKnownFileType = sourcecode.c.h; path = SBJson4.h; sourceTree = "<group>"; };
		66BDB04C1DC26CCC0079384C /* SBJson4Parser.h */ = {isa = PBXFileReference; fileEncoding = 4; lastKnownFileType = sourcecode.c.h; path = SBJson4Parser.h; sourceTree = "<group>"; };
		66BDB04D1DC26CCC0079384C /* SBJson4Parser.m */ = {isa = PBXFileReference; fileEncoding = 4; lastKnownFileType = sourcecode.c.objc; path = SBJson4Parser.m; sourceTree = "<group>"; };
		66BDB04E1DC26CCC0079384C /* SBJson4StreamParser.h */ = {isa = PBXFileReference; fileEncoding = 4; lastKnownFileType = sourcecode.c.h; path = SBJson4StreamParser.h; sourceTree = "<group>"; };
		66BDB04F1DC26CCC0079384C /* SBJson4StreamParser.m */ = {isa = PBXFileReference; fileEncoding = 4; lastKnownFileType = sourcecode.c.objc; path = SBJson4StreamParser.m; sourceTree = "<group>"; };
		66BDB0501DC26CCC0079384C /* SBJson4StreamParserState.h */ = {isa = PBXFileReference; fileEncoding = 4; lastKnownFileType = sourcecode.c.h; path = SBJson4StreamParserState.h; sourceTree = "<group>"; };
		66BDB0511DC26CCC0079384C /* SBJson4StreamParserState.m */ = {isa = PBXFileReference; fileEncoding = 4; lastKnownFileType = sourcecode.c.objc; path = SBJson4StreamParserState.m; sourceTree = "<group>"; };
		66BDB0521DC26CCC0079384C /* SBJson4StreamTokeniser.h */ = {isa = PBXFileReference; fileEncoding = 4; lastKnownFileType = sourcecode.c.h; path = SBJson4StreamTokeniser.h; sourceTree = "<group>"; };
		66BDB0531DC26CCC0079384C /* SBJson4StreamTokeniser.m */ = {isa = PBXFileReference; fileEncoding = 4; lastKnownFileType = sourcecode.c.objc; path = SBJson4StreamTokeniser.m; sourceTree = "<group>"; };
		66BDB0541DC26CCC0079384C /* SBJson4StreamWriter.h */ = {isa = PBXFileReference; fileEncoding = 4; lastKnownFileType = sourcecode.c.h; path = SBJson4StreamWriter.h; sourceTree = "<group>"; };
		66BDB0551DC26CCC0079384C /* SBJson4StreamWriter.m */ = {isa = PBXFileReference; fileEncoding = 4; lastKnownFileType = sourcecode.c.objc; path = SBJson4StreamWriter.m; sourceTree = "<group>"; };
		66BDB0561DC26CCC0079384C /* SBJson4StreamWriterState.h */ = {isa = PBXFileReference; fileEncoding = 4; lastKnownFileType = sourcecode.c.h; path = SBJson4StreamWriterState.h; sourceTree = "<group>"; };
		66BDB0571DC26CCC0079384C /* SBJson4StreamWriterState.m */ = {isa = PBXFileReference; fileEncoding = 4; lastKnownFileType = sourcecode.c.objc; path = SBJson4StreamWriterState.m; sourceTree = "<group>"; };
		66BDB0581DC26CCC0079384C /* SBJson4Writer.h */ = {isa = PBXFileReference; fileEncoding = 4; lastKnownFileType = sourcecode.c.h; path = SBJson4Writer.h; sourceTree = "<group>"; };
		66BDB0591DC26CCC0079384C /* SBJson4Writer.m */ = {isa = PBXFileReference; fileEncoding = 4; lastKnownFileType = sourcecode.c.objc; path = SBJson4Writer.m; sourceTree = "<group>"; };
/* End PBXFileReference section */

/* Begin PBXFrameworksBuildPhase section */
		66BDB01C1DA6BFCC0079384C /* Frameworks */ = {
			isa = PBXFrameworksBuildPhase;
			buildActionMask = 2147483647;
			files = (
				660E0B7A1E2D6EB6002BF5D4 /* Psi in Frameworks */,
			);
			runOnlyForDeploymentPostprocessing = 0;
		};
		66BDB0261DA6BFCC0079384C /* Frameworks */ = {
			isa = PBXFrameworksBuildPhase;
			buildActionMask = 2147483647;
			files = (
				66BDB02A1DA6BFCC0079384C /* PsiphonTunnel.framework in Frameworks */,
			);
			runOnlyForDeploymentPostprocessing = 0;
		};
/* End PBXFrameworksBuildPhase section */

/* Begin PBXGroup section */
		662659241DD270E900872F6C /* Reachability */ = {
			isa = PBXGroup;
			children = (
				662659251DD270E900872F6C /* Reachability.h */,
				662659261DD270E900872F6C /* Reachability.m */,
				4E89F7FC1E2ED3CE00005F4C /* LookupIPv6.c */,
				4E89F7FD1E2ED3CE00005F4C /* LookupIPv6.h */,
			);
			path = Reachability;
			sourceTree = "<group>";
		};
		6685BDC31E2E881200F0E414 /* Psi */ = {
			isa = PBXGroup;
			children = (
				660E0B791E2D6EB6002BF5D4 /* Psi */,
				6685BDCC1E2E88A200F0E414 /* Psi-meta.h */,
				6685BDC61E2E882800F0E414 /* Psi.h */,
				6685BDC71E2E882800F0E414 /* ref.h */,
				6685BDD21E2EBB1000F0E414 /* GoPsi.objc.h */,
				6685BDD31E2EBB1000F0E414 /* Universe.objc.h */,
			);
			name = Psi;
			sourceTree = "<group>";
		};
		66BDB0161DA6BFCC0079384C = {
			isa = PBXGroup;
			children = (
				66BDB03C1DA6C7940079384C /* Resources */,
				66BDB0221DA6BFCC0079384C /* PsiphonTunnel */,
				6685BDC31E2E881200F0E414 /* Psi */,
				66BDB02D1DA6BFCC0079384C /* PsiphonTunnelTests */,
				66BDB0211DA6BFCC0079384C /* Products */,
			);
			sourceTree = "<group>";
		};
		66BDB0211DA6BFCC0079384C /* Products */ = {
			isa = PBXGroup;
			children = (
				66BDB0201DA6BFCC0079384C /* PsiphonTunnel.framework */,
				66BDB0291DA6BFCC0079384C /* PsiphonTunnelTests.xctest */,
			);
			name = Products;
			sourceTree = "<group>";
		};
		66BDB0221DA6BFCC0079384C /* PsiphonTunnel */ = {
			isa = PBXGroup;
			children = (
				662659241DD270E900872F6C /* Reachability */,
				66BDB04A1DC26CCC0079384C /* json-framework */,
				66BDB0231DA6BFCC0079384C /* PsiphonTunnel.h */,
				66BDB0431DA6C7DD0079384C /* PsiphonTunnel.m */,
				66BDB0241DA6BFCC0079384C /* Info.plist */,
			);
			path = PsiphonTunnel;
			sourceTree = "<group>";
		};
		66BDB02D1DA6BFCC0079384C /* PsiphonTunnelTests */ = {
			isa = PBXGroup;
			children = (
				66BDB02E1DA6BFCC0079384C /* PsiphonTunnelTests.m */,
				66BDB0301DA6BFCC0079384C /* Info.plist */,
			);
			path = PsiphonTunnelTests;
			sourceTree = "<group>";
		};
		66BDB03C1DA6C7940079384C /* Resources */ = {
			isa = PBXGroup;
			children = (
				66BDB03D1DA6C79E0079384C /* rootCAs.txt */,
			);
			name = Resources;
			sourceTree = "<group>";
		};
		66BDB04A1DC26CCC0079384C /* json-framework */ = {
			isa = PBXGroup;
			children = (
				66BDB04B1DC26CCC0079384C /* SBJson4.h */,
				66BDB04C1DC26CCC0079384C /* SBJson4Parser.h */,
				66BDB04D1DC26CCC0079384C /* SBJson4Parser.m */,
				66BDB04E1DC26CCC0079384C /* SBJson4StreamParser.h */,
				66BDB04F1DC26CCC0079384C /* SBJson4StreamParser.m */,
				66BDB0501DC26CCC0079384C /* SBJson4StreamParserState.h */,
				66BDB0511DC26CCC0079384C /* SBJson4StreamParserState.m */,
				66BDB0521DC26CCC0079384C /* SBJson4StreamTokeniser.h */,
				66BDB0531DC26CCC0079384C /* SBJson4StreamTokeniser.m */,
				66BDB0541DC26CCC0079384C /* SBJson4StreamWriter.h */,
				66BDB0551DC26CCC0079384C /* SBJson4StreamWriter.m */,
				66BDB0561DC26CCC0079384C /* SBJson4StreamWriterState.h */,
				66BDB0571DC26CCC0079384C /* SBJson4StreamWriterState.m */,
				66BDB0581DC26CCC0079384C /* SBJson4Writer.h */,
				66BDB0591DC26CCC0079384C /* SBJson4Writer.m */,
			);
			path = "json-framework";
			sourceTree = "<group>";
		};
/* End PBXGroup section */

/* Begin PBXHeadersBuildPhase section */
		66BDB01D1DA6BFCC0079384C /* Headers */ = {
			isa = PBXHeadersBuildPhase;
			buildActionMask = 2147483647;
			files = (
				6685BDCB1E2E882800F0E414 /* ref.h in Headers */,
<<<<<<< HEAD
				4E89F7FF1E2ED3CE00005F4C /* LookupIPv6.h in Headers */,
=======
				662659271DD270E900872F6C /* Reachability.h in Headers */,
>>>>>>> 6b15b9d7
				66BDB05D1DC26CCC0079384C /* SBJson4StreamParser.h in Headers */,
				6685BDD41E2EBB1000F0E414 /* GoPsi.objc.h in Headers */,
				6685BDD51E2EBB1000F0E414 /* Universe.objc.h in Headers */,
				66BDB05F1DC26CCC0079384C /* SBJson4StreamParserState.h in Headers */,
				66BDB0311DA6BFCC0079384C /* PsiphonTunnel.h in Headers */,
				6685BDCA1E2E882800F0E414 /* Psi.h in Headers */,
				66BDB0651DC26CCC0079384C /* SBJson4StreamWriterState.h in Headers */,
				66BDB05B1DC26CCC0079384C /* SBJson4Parser.h in Headers */,
				6685BDCD1E2E88A200F0E414 /* Psi-meta.h in Headers */,
				66BDB05A1DC26CCC0079384C /* SBJson4.h in Headers */,
				66BDB0611DC26CCC0079384C /* SBJson4StreamTokeniser.h in Headers */,
				66BDB0631DC26CCC0079384C /* SBJson4StreamWriter.h in Headers */,
				66BDB0671DC26CCC0079384C /* SBJson4Writer.h in Headers */,
			);
			runOnlyForDeploymentPostprocessing = 0;
		};
/* End PBXHeadersBuildPhase section */

/* Begin PBXNativeTarget section */
		66BDB01F1DA6BFCC0079384C /* PsiphonTunnel */ = {
			isa = PBXNativeTarget;
			buildConfigurationList = 66BDB0341DA6BFCC0079384C /* Build configuration list for PBXNativeTarget "PsiphonTunnel" */;
			buildPhases = (
				66BDB01B1DA6BFCC0079384C /* Sources */,
				66BDB01C1DA6BFCC0079384C /* Frameworks */,
				66BDB01D1DA6BFCC0079384C /* Headers */,
				66BDB01E1DA6BFCC0079384C /* Resources */,
				66BDB0481DA6D6FA0079384C /* CopyFiles */,
			);
			buildRules = (
			);
			dependencies = (
			);
			name = PsiphonTunnel;
			productName = PsiphonTunnel;
			productReference = 66BDB0201DA6BFCC0079384C /* PsiphonTunnel.framework */;
			productType = "com.apple.product-type.framework";
		};
		66BDB0281DA6BFCC0079384C /* PsiphonTunnelTests */ = {
			isa = PBXNativeTarget;
			buildConfigurationList = 66BDB0371DA6BFCC0079384C /* Build configuration list for PBXNativeTarget "PsiphonTunnelTests" */;
			buildPhases = (
				66BDB0251DA6BFCC0079384C /* Sources */,
				66BDB0261DA6BFCC0079384C /* Frameworks */,
				66BDB0271DA6BFCC0079384C /* Resources */,
			);
			buildRules = (
			);
			dependencies = (
				66BDB02C1DA6BFCC0079384C /* PBXTargetDependency */,
			);
			name = PsiphonTunnelTests;
			productName = PsiphonTunnelTests;
			productReference = 66BDB0291DA6BFCC0079384C /* PsiphonTunnelTests.xctest */;
			productType = "com.apple.product-type.bundle.unit-test";
		};
/* End PBXNativeTarget section */

/* Begin PBXProject section */
		66BDB0171DA6BFCC0079384C /* Project object */ = {
			isa = PBXProject;
			attributes = {
				LastUpgradeCheck = 0820;
				ORGANIZATIONNAME = "Psiphon Inc.";
				TargetAttributes = {
					66BDB01F1DA6BFCC0079384C = {
						CreatedOnToolsVersion = 8.0;
						DevelopmentTeam = Q6HLNEX92A;
						ProvisioningStyle = Automatic;
					};
					66BDB0281DA6BFCC0079384C = {
						CreatedOnToolsVersion = 8.0;
						DevelopmentTeam = Q6HLNEX92A;
						ProvisioningStyle = Automatic;
					};
				};
			};
			buildConfigurationList = 66BDB01A1DA6BFCC0079384C /* Build configuration list for PBXProject "PsiphonTunnel" */;
			compatibilityVersion = "Xcode 3.2";
			developmentRegion = English;
			hasScannedForEncodings = 0;
			knownRegions = (
				en,
			);
			mainGroup = 66BDB0161DA6BFCC0079384C;
			productRefGroup = 66BDB0211DA6BFCC0079384C /* Products */;
			projectDirPath = "";
			projectRoot = "";
			targets = (
				66BDB01F1DA6BFCC0079384C /* PsiphonTunnel */,
				66BDB0281DA6BFCC0079384C /* PsiphonTunnelTests */,
			);
		};
/* End PBXProject section */

/* Begin PBXResourcesBuildPhase section */
		66BDB01E1DA6BFCC0079384C /* Resources */ = {
			isa = PBXResourcesBuildPhase;
			buildActionMask = 2147483647;
			files = (
				66BDB03E1DA6C79E0079384C /* rootCAs.txt in Resources */,
			);
			runOnlyForDeploymentPostprocessing = 0;
		};
		66BDB0271DA6BFCC0079384C /* Resources */ = {
			isa = PBXResourcesBuildPhase;
			buildActionMask = 2147483647;
			files = (
			);
			runOnlyForDeploymentPostprocessing = 0;
		};
/* End PBXResourcesBuildPhase section */

/* Begin PBXSourcesBuildPhase section */
		66BDB01B1DA6BFCC0079384C /* Sources */ = {
			isa = PBXSourcesBuildPhase;
			buildActionMask = 2147483647;
			files = (
				66BDB05E1DC26CCC0079384C /* SBJson4StreamParser.m in Sources */,
				66BDB0641DC26CCC0079384C /* SBJson4StreamWriter.m in Sources */,
				66BDB0661DC26CCC0079384C /* SBJson4StreamWriterState.m in Sources */,
				66BDB05C1DC26CCC0079384C /* SBJson4Parser.m in Sources */,
				4E89F7FE1E2ED3CE00005F4C /* LookupIPv6.c in Sources */,
				66BDB0681DC26CCC0079384C /* SBJson4Writer.m in Sources */,
				66BDB0621DC26CCC0079384C /* SBJson4StreamTokeniser.m in Sources */,
				66BDB0441DA6C7DD0079384C /* PsiphonTunnel.m in Sources */,
				662659281DD270E900872F6C /* Reachability.m in Sources */,
				66BDB0601DC26CCC0079384C /* SBJson4StreamParserState.m in Sources */,
			);
			runOnlyForDeploymentPostprocessing = 0;
		};
		66BDB0251DA6BFCC0079384C /* Sources */ = {
			isa = PBXSourcesBuildPhase;
			buildActionMask = 2147483647;
			files = (
				66BDB02F1DA6BFCC0079384C /* PsiphonTunnelTests.m in Sources */,
			);
			runOnlyForDeploymentPostprocessing = 0;
		};
/* End PBXSourcesBuildPhase section */

/* Begin PBXTargetDependency section */
		66BDB02C1DA6BFCC0079384C /* PBXTargetDependency */ = {
			isa = PBXTargetDependency;
			target = 66BDB01F1DA6BFCC0079384C /* PsiphonTunnel */;
			targetProxy = 66BDB02B1DA6BFCC0079384C /* PBXContainerItemProxy */;
		};
/* End PBXTargetDependency section */

/* Begin XCBuildConfiguration section */
		66BDB0321DA6BFCC0079384C /* Debug */ = {
			isa = XCBuildConfiguration;
			buildSettings = {
				ALWAYS_SEARCH_USER_PATHS = NO;
				CLANG_ANALYZER_NONNULL = YES;
				CLANG_CXX_LANGUAGE_STANDARD = "gnu++0x";
				CLANG_CXX_LIBRARY = "libc++";
				CLANG_ENABLE_MODULES = YES;
				CLANG_ENABLE_OBJC_ARC = YES;
				CLANG_WARN_BOOL_CONVERSION = YES;
				CLANG_WARN_CONSTANT_CONVERSION = YES;
				CLANG_WARN_DIRECT_OBJC_ISA_USAGE = YES_ERROR;
				CLANG_WARN_DOCUMENTATION_COMMENTS = YES;
				CLANG_WARN_EMPTY_BODY = YES;
				CLANG_WARN_ENUM_CONVERSION = YES;
				CLANG_WARN_INFINITE_RECURSION = YES;
				CLANG_WARN_INT_CONVERSION = YES;
				CLANG_WARN_OBJC_ROOT_CLASS = YES_ERROR;
				CLANG_WARN_SUSPICIOUS_MOVE = YES;
				CLANG_WARN_SUSPICIOUS_MOVES = YES;
				CLANG_WARN_UNREACHABLE_CODE = YES;
				CLANG_WARN__DUPLICATE_METHOD_MATCH = YES;
				"CODE_SIGN_IDENTITY[sdk=iphoneos*]" = "iPhone Developer";
				COPY_PHASE_STRIP = NO;
				CURRENT_PROJECT_VERSION = 1;
				DEBUG_INFORMATION_FORMAT = dwarf;
				ENABLE_STRICT_OBJC_MSGSEND = YES;
				ENABLE_TESTABILITY = YES;
				GCC_C_LANGUAGE_STANDARD = gnu99;
				GCC_DYNAMIC_NO_PIC = NO;
				GCC_NO_COMMON_BLOCKS = YES;
				GCC_OPTIMIZATION_LEVEL = 0;
				GCC_PREPROCESSOR_DEFINITIONS = (
					"DEBUG=1",
					"$(inherited)",
				);
				GCC_WARN_64_TO_32_BIT_CONVERSION = YES;
				GCC_WARN_ABOUT_RETURN_TYPE = YES_ERROR;
				GCC_WARN_UNDECLARED_SELECTOR = YES;
				GCC_WARN_UNINITIALIZED_AUTOS = YES_AGGRESSIVE;
				GCC_WARN_UNUSED_FUNCTION = YES;
				GCC_WARN_UNUSED_VARIABLE = YES;
				IPHONEOS_DEPLOYMENT_TARGET = 10.0;
				MTL_ENABLE_DEBUG_INFO = YES;
				ONLY_ACTIVE_ARCH = YES;
				SDKROOT = iphoneos;
				TARGETED_DEVICE_FAMILY = "1,2";
				VERSIONING_SYSTEM = "apple-generic";
				VERSION_INFO_PREFIX = "";
			};
			name = Debug;
		};
		66BDB0331DA6BFCC0079384C /* Release */ = {
			isa = XCBuildConfiguration;
			buildSettings = {
				ALWAYS_SEARCH_USER_PATHS = NO;
				CLANG_ANALYZER_NONNULL = YES;
				CLANG_CXX_LANGUAGE_STANDARD = "gnu++0x";
				CLANG_CXX_LIBRARY = "libc++";
				CLANG_ENABLE_MODULES = YES;
				CLANG_ENABLE_OBJC_ARC = YES;
				CLANG_WARN_BOOL_CONVERSION = YES;
				CLANG_WARN_CONSTANT_CONVERSION = YES;
				CLANG_WARN_DIRECT_OBJC_ISA_USAGE = YES_ERROR;
				CLANG_WARN_DOCUMENTATION_COMMENTS = YES;
				CLANG_WARN_EMPTY_BODY = YES;
				CLANG_WARN_ENUM_CONVERSION = YES;
				CLANG_WARN_INFINITE_RECURSION = YES;
				CLANG_WARN_INT_CONVERSION = YES;
				CLANG_WARN_OBJC_ROOT_CLASS = YES_ERROR;
				CLANG_WARN_SUSPICIOUS_MOVE = YES;
				CLANG_WARN_SUSPICIOUS_MOVES = YES;
				CLANG_WARN_UNREACHABLE_CODE = YES;
				CLANG_WARN__DUPLICATE_METHOD_MATCH = YES;
				"CODE_SIGN_IDENTITY[sdk=iphoneos*]" = "iPhone Developer";
				COPY_PHASE_STRIP = NO;
				CURRENT_PROJECT_VERSION = 1;
				DEBUG_INFORMATION_FORMAT = "dwarf-with-dsym";
				ENABLE_NS_ASSERTIONS = NO;
				ENABLE_STRICT_OBJC_MSGSEND = YES;
				GCC_C_LANGUAGE_STANDARD = gnu99;
				GCC_NO_COMMON_BLOCKS = YES;
				GCC_WARN_64_TO_32_BIT_CONVERSION = YES;
				GCC_WARN_ABOUT_RETURN_TYPE = YES_ERROR;
				GCC_WARN_UNDECLARED_SELECTOR = YES;
				GCC_WARN_UNINITIALIZED_AUTOS = YES_AGGRESSIVE;
				GCC_WARN_UNUSED_FUNCTION = YES;
				GCC_WARN_UNUSED_VARIABLE = YES;
				IPHONEOS_DEPLOYMENT_TARGET = 10.0;
				MTL_ENABLE_DEBUG_INFO = NO;
				SDKROOT = iphoneos;
				TARGETED_DEVICE_FAMILY = "1,2";
				VALIDATE_PRODUCT = YES;
				VERSIONING_SYSTEM = "apple-generic";
				VERSION_INFO_PREFIX = "";
			};
			name = Release;
		};
		66BDB0351DA6BFCC0079384C /* Debug */ = {
			isa = XCBuildConfiguration;
			buildSettings = {
				CODE_SIGN_IDENTITY = "";
				DEFINES_MODULE = YES;
				DEVELOPMENT_TEAM = Q6HLNEX92A;
				DYLIB_COMPATIBILITY_VERSION = 1;
				DYLIB_CURRENT_VERSION = 1;
				DYLIB_INSTALL_NAME_BASE = "@rpath";
				ENABLE_BITCODE = NO;
				INFOPLIST_FILE = PsiphonTunnel/Info.plist;
				INSTALL_PATH = "$(LOCAL_LIBRARY_DIR)/Frameworks";
				IPHONEOS_DEPLOYMENT_TARGET = 9.3;
				LD_RUNPATH_SEARCH_PATHS = "$(inherited) @executable_path/Frameworks @loader_path/Frameworks";
				LIBRARY_SEARCH_PATHS = (
					"$(inherited)",
					"$(PROJECT_DIR)/PsiphonTunnel/Psi.framework/Versions/A",
				);
				PRODUCT_BUNDLE_IDENTIFIER = com.psiphon3.ios.PsiphonTunnel;
				PRODUCT_NAME = "$(TARGET_NAME)";
				SKIP_INSTALL = YES;
			};
			name = Debug;
		};
		66BDB0361DA6BFCC0079384C /* Release */ = {
			isa = XCBuildConfiguration;
			buildSettings = {
				CODE_SIGN_IDENTITY = "";
				DEFINES_MODULE = YES;
				DEVELOPMENT_TEAM = Q6HLNEX92A;
				DYLIB_COMPATIBILITY_VERSION = 1;
				DYLIB_CURRENT_VERSION = 1;
				DYLIB_INSTALL_NAME_BASE = "@rpath";
				ENABLE_BITCODE = NO;
				INFOPLIST_FILE = PsiphonTunnel/Info.plist;
				INSTALL_PATH = "$(LOCAL_LIBRARY_DIR)/Frameworks";
				IPHONEOS_DEPLOYMENT_TARGET = 9.3;
				LD_RUNPATH_SEARCH_PATHS = "$(inherited) @executable_path/Frameworks @loader_path/Frameworks";
				LIBRARY_SEARCH_PATHS = (
					"$(inherited)",
					"$(PROJECT_DIR)/PsiphonTunnel/Psi.framework/Versions/A",
				);
				PRODUCT_BUNDLE_IDENTIFIER = com.psiphon3.ios.PsiphonTunnel;
				PRODUCT_NAME = "$(TARGET_NAME)";
				SKIP_INSTALL = YES;
			};
			name = Release;
		};
		66BDB0381DA6BFCC0079384C /* Debug */ = {
			isa = XCBuildConfiguration;
			buildSettings = {
				DEVELOPMENT_TEAM = Q6HLNEX92A;
				INFOPLIST_FILE = PsiphonTunnelTests/Info.plist;
				LD_RUNPATH_SEARCH_PATHS = "$(inherited) @executable_path/Frameworks @loader_path/Frameworks";
				PRODUCT_BUNDLE_IDENTIFIER = com.psiphon3.ios.PsiphonTunnelTests;
				PRODUCT_NAME = "$(TARGET_NAME)";
			};
			name = Debug;
		};
		66BDB0391DA6BFCC0079384C /* Release */ = {
			isa = XCBuildConfiguration;
			buildSettings = {
				DEVELOPMENT_TEAM = Q6HLNEX92A;
				INFOPLIST_FILE = PsiphonTunnelTests/Info.plist;
				LD_RUNPATH_SEARCH_PATHS = "$(inherited) @executable_path/Frameworks @loader_path/Frameworks";
				PRODUCT_BUNDLE_IDENTIFIER = com.psiphon3.ios.PsiphonTunnelTests;
				PRODUCT_NAME = "$(TARGET_NAME)";
			};
			name = Release;
		};
/* End XCBuildConfiguration section */

/* Begin XCConfigurationList section */
		66BDB01A1DA6BFCC0079384C /* Build configuration list for PBXProject "PsiphonTunnel" */ = {
			isa = XCConfigurationList;
			buildConfigurations = (
				66BDB0321DA6BFCC0079384C /* Debug */,
				66BDB0331DA6BFCC0079384C /* Release */,
			);
			defaultConfigurationIsVisible = 0;
			defaultConfigurationName = Release;
		};
		66BDB0341DA6BFCC0079384C /* Build configuration list for PBXNativeTarget "PsiphonTunnel" */ = {
			isa = XCConfigurationList;
			buildConfigurations = (
				66BDB0351DA6BFCC0079384C /* Debug */,
				66BDB0361DA6BFCC0079384C /* Release */,
			);
			defaultConfigurationIsVisible = 0;
			defaultConfigurationName = Release;
		};
		66BDB0371DA6BFCC0079384C /* Build configuration list for PBXNativeTarget "PsiphonTunnelTests" */ = {
			isa = XCConfigurationList;
			buildConfigurations = (
				66BDB0381DA6BFCC0079384C /* Debug */,
				66BDB0391DA6BFCC0079384C /* Release */,
			);
			defaultConfigurationIsVisible = 0;
			defaultConfigurationName = Release;
		};
/* End XCConfigurationList section */
	};
	rootObject = 66BDB0171DA6BFCC0079384C /* Project object */;
}<|MERGE_RESOLUTION|>--- conflicted
+++ resolved
@@ -220,11 +220,8 @@
 			buildActionMask = 2147483647;
 			files = (
 				6685BDCB1E2E882800F0E414 /* ref.h in Headers */,
-<<<<<<< HEAD
 				4E89F7FF1E2ED3CE00005F4C /* LookupIPv6.h in Headers */,
-=======
 				662659271DD270E900872F6C /* Reachability.h in Headers */,
->>>>>>> 6b15b9d7
 				66BDB05D1DC26CCC0079384C /* SBJson4StreamParser.h in Headers */,
 				6685BDD41E2EBB1000F0E414 /* GoPsi.objc.h in Headers */,
 				6685BDD51E2EBB1000F0E414 /* Universe.objc.h in Headers */,
